/*
<<<<<<< HEAD
 * Copyright 2013-2025 the original author or authors.
=======
 * Copyright 2013-present the original author or authors.
>>>>>>> 01c951bd
 *
 * Licensed under the Apache License, Version 2.0 (the "License");
 * you may not use this file except in compliance with the License.
 * You may obtain a copy of the License at
 *
 *      https://www.apache.org/licenses/LICENSE-2.0
 *
 * Unless required by applicable law or agreed to in writing, software
 * distributed under the License is distributed on an "AS IS" BASIS,
 * WITHOUT WARRANTIES OR CONDITIONS OF ANY KIND, either express or implied.
 * See the License for the specific language governing permissions and
 * limitations under the License.
 */

package org.springframework.cloud.gateway.tests.grpc;

import java.security.KeyManagementException;
import java.security.KeyStoreException;
import java.security.NoSuchAlgorithmException;

import javax.net.ssl.SSLContext;

import org.apache.hc.client5.http.impl.classic.CloseableHttpClient;
import org.apache.hc.client5.http.impl.classic.HttpClients;
import org.apache.hc.client5.http.impl.io.BasicHttpClientConnectionManager;
import org.apache.hc.client5.http.io.HttpClientConnectionManager;
import org.apache.hc.client5.http.socket.ConnectionSocketFactory;
import org.apache.hc.client5.http.socket.PlainConnectionSocketFactory;
import org.apache.hc.client5.http.ssl.NoopHostnameVerifier;
import org.apache.hc.client5.http.ssl.SSLConnectionSocketFactory;
import org.apache.hc.core5.http.config.Registry;
import org.apache.hc.core5.http.config.RegistryBuilder;
import org.apache.hc.core5.ssl.SSLContexts;
import org.apache.hc.core5.ssl.TrustStrategy;
import org.assertj.core.api.Assertions;
import org.junit.jupiter.api.BeforeEach;
import org.junit.jupiter.api.Test;

import org.springframework.boot.test.context.SpringBootTest;
<<<<<<< HEAD
import org.springframework.boot.web.server.test.LocalServerPort;
=======
import org.springframework.boot.test.web.server.LocalServerPort;
>>>>>>> 01c951bd
import org.springframework.http.HttpEntity;
import org.springframework.http.HttpHeaders;
import org.springframework.http.MediaType;
import org.springframework.http.client.HttpComponentsClientHttpRequestFactory;
import org.springframework.test.annotation.DirtiesContext;
import org.springframework.web.client.RestTemplate;

import static org.springframework.boot.test.context.SpringBootTest.WebEnvironment;

/**
 * @author Alberto C. Ríos
 * @author Abel Salgado Romero
 */
@SpringBootTest(webEnvironment = WebEnvironment.RANDOM_PORT)
@DirtiesContext
public class JsonToGrpcApplicationTests {

	@LocalServerPort
	private int gatewayPort;

	private RestTemplate restTemplate;

	@BeforeEach
	void setUp() {
		restTemplate = createUnsecureClient();
	}

	@Test
	public void shouldConvertFromJSONToGRPC() {
		// Since GRPC server and GW run in same instance and don't know server port until
		// test starts,
		// we need to configure route dynamically using the actuator endpoint.
		final RouteConfigurer configurer = new RouteConfigurer(gatewayPort);
		int grpcServerPort = gatewayPort + 1;
		configurer.addRoute(grpcServerPort, "/json/hello",
				"JsonToGrpc=file:src/main/proto/hello.pb,file:src/main/proto/hello.proto,HelloService,hello");

		HttpHeaders headers = new HttpHeaders();
		headers.setContentType(MediaType.APPLICATION_JSON);
		HttpEntity<String> request = new HttpEntity<>("{\"firstName\":\"Duff\", \"lastName\":\"McKagan\"}", headers);
		String response = restTemplate
			.postForEntity("https://localhost:" + this.gatewayPort + "/json/hello", request, String.class)
			.getBody();

		Assertions.assertThat(response).isNotNull();
		Assertions.assertThat(response).contains("{\"greeting\":\"Hello, Duff McKagan\"}");
	}

	private RestTemplate createUnsecureClient() {
		TrustStrategy acceptingTrustStrategy = (cert, authType) -> true;
		SSLContext sslContext;
		try {
			sslContext = SSLContexts.custom().loadTrustMaterial(null, acceptingTrustStrategy).build();
		}
		catch (NoSuchAlgorithmException | KeyStoreException | KeyManagementException e) {
			throw new RuntimeException(e);
		}
		SSLConnectionSocketFactory sslSocketFactory = new SSLConnectionSocketFactory(sslContext,
				NoopHostnameVerifier.INSTANCE);

		Registry<ConnectionSocketFactory> socketFactoryRegistry = RegistryBuilder.<ConnectionSocketFactory>create()
			.register("https", sslSocketFactory)
			.register("http", new PlainConnectionSocketFactory())
			.build();

		HttpClientConnectionManager connectionManager = new BasicHttpClientConnectionManager(socketFactoryRegistry);
		CloseableHttpClient httpClient = HttpClients.custom().setConnectionManager(connectionManager).build();

		HttpComponentsClientHttpRequestFactory requestFactory = new HttpComponentsClientHttpRequestFactory(httpClient);

		return new RestTemplate(requestFactory);
	}

}<|MERGE_RESOLUTION|>--- conflicted
+++ resolved
@@ -1,9 +1,5 @@
 /*
-<<<<<<< HEAD
- * Copyright 2013-2025 the original author or authors.
-=======
  * Copyright 2013-present the original author or authors.
->>>>>>> 01c951bd
  *
  * Licensed under the Apache License, Version 2.0 (the "License");
  * you may not use this file except in compliance with the License.
@@ -43,11 +39,7 @@
 import org.junit.jupiter.api.Test;
 
 import org.springframework.boot.test.context.SpringBootTest;
-<<<<<<< HEAD
 import org.springframework.boot.web.server.test.LocalServerPort;
-=======
-import org.springframework.boot.test.web.server.LocalServerPort;
->>>>>>> 01c951bd
 import org.springframework.http.HttpEntity;
 import org.springframework.http.HttpHeaders;
 import org.springframework.http.MediaType;
