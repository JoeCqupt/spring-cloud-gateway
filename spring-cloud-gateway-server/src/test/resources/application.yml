--- conflicted
+++ resolved
@@ -105,7 +105,6 @@
               fallbackUri: forward:/circuitbreakerFallbackController
 
         # =====================================
-<<<<<<< HEAD
       - id: circuitbreaker_fallback_test_variables
         uri: ${test.uri}
         predicates:
@@ -116,7 +115,7 @@
             args:
               name: fallbackvarscmd
               fallbackUri: forward:/circuitbreakerUriFallbackController/{segments}/{host}
-=======
+        # =====================================
       - id: circuitbreaker_fallback_test_path
         uri: ${test.uri}
         predicates:
@@ -129,7 +128,6 @@
               statusCodes:
                 - 200
               fallbackUri: forward:/headers
->>>>>>> 2bb47feb
 
       # =====================================
       - id: circuitbreaker_fallback_test_statuscode
