/*
 * Copyright 2013-2020 the original author or authors.
 *
 * Licensed under the Apache License, Version 2.0 (the "License");
 * you may not use this file except in compliance with the License.
 * You may obtain a copy of the License at
 *
 *      https://www.apache.org/licenses/LICENSE-2.0
 *
 * Unless required by applicable law or agreed to in writing, software
 * distributed under the License is distributed on an "AS IS" BASIS,
 * WITHOUT WARRANTIES OR CONDITIONS OF ANY KIND, either express or implied.
 * See the License for the specific language governing permissions and
 * limitations under the License.
 */

package org.springframework.cloud.gateway.config;

import java.security.cert.X509Certificate;
import java.time.Duration;
import java.util.List;
import java.util.Set;
import java.util.function.Supplier;

import io.netty.channel.ChannelOption;
import io.netty.handler.ssl.SslContextBuilder;
import io.netty.handler.ssl.util.InsecureTrustManagerFactory;
import org.apache.commons.logging.Log;
import org.apache.commons.logging.LogFactory;
import reactor.core.publisher.Flux;
import reactor.netty.http.client.HttpClient;
import reactor.netty.http.client.WebsocketClientSpec;
import reactor.netty.http.server.WebsocketServerSpec;
import reactor.netty.resources.ConnectionProvider;
import reactor.netty.transport.ProxyProvider;

import org.springframework.beans.factory.BeanFactory;
import org.springframework.beans.factory.ObjectProvider;
import org.springframework.beans.factory.annotation.Qualifier;
import org.springframework.boot.actuate.autoconfigure.endpoint.condition.ConditionalOnAvailableEndpoint;
import org.springframework.boot.actuate.health.Health;
import org.springframework.boot.autoconfigure.AutoConfigureAfter;
import org.springframework.boot.autoconfigure.AutoConfigureBefore;
import org.springframework.boot.autoconfigure.condition.ConditionalOnBean;
import org.springframework.boot.autoconfigure.condition.ConditionalOnClass;
import org.springframework.boot.autoconfigure.condition.ConditionalOnMissingBean;
import org.springframework.boot.autoconfigure.condition.ConditionalOnProperty;
import org.springframework.boot.autoconfigure.condition.NoneNestedConditions;
import org.springframework.boot.autoconfigure.security.SecurityProperties;
import org.springframework.boot.autoconfigure.web.ServerProperties;
import org.springframework.boot.autoconfigure.web.embedded.NettyWebServerFactoryCustomizer;
import org.springframework.boot.autoconfigure.web.reactive.HttpHandlerAutoConfiguration;
import org.springframework.boot.autoconfigure.web.reactive.WebFluxAutoConfiguration;
import org.springframework.boot.context.properties.EnableConfigurationProperties;
import org.springframework.boot.context.properties.PropertyMapper;
import org.springframework.boot.web.embedded.netty.NettyReactiveWebServerFactory;
import org.springframework.cloud.gateway.actuate.GatewayControllerEndpoint;
import org.springframework.cloud.gateway.actuate.GatewayLegacyControllerEndpoint;
import org.springframework.cloud.gateway.config.conditional.ConditionalOnEnabledFilter;
import org.springframework.cloud.gateway.config.conditional.ConditionalOnEnabledGlobalFilter;
import org.springframework.cloud.gateway.config.conditional.ConditionalOnEnabledPredicate;
import org.springframework.cloud.gateway.filter.AdaptCachedBodyGlobalFilter;
import org.springframework.cloud.gateway.filter.ForwardPathFilter;
import org.springframework.cloud.gateway.filter.ForwardRoutingFilter;
import org.springframework.cloud.gateway.filter.GlobalFilter;
import org.springframework.cloud.gateway.filter.NettyRoutingFilter;
import org.springframework.cloud.gateway.filter.NettyWriteResponseFilter;
import org.springframework.cloud.gateway.filter.RemoveCachedBodyFilter;
import org.springframework.cloud.gateway.filter.RouteToRequestUrlFilter;
import org.springframework.cloud.gateway.filter.WebsocketRoutingFilter;
import org.springframework.cloud.gateway.filter.WeightCalculatorWebFilter;
import org.springframework.cloud.gateway.filter.factory.AddRequestHeaderGatewayFilterFactory;
import org.springframework.cloud.gateway.filter.factory.AddRequestParameterGatewayFilterFactory;
import org.springframework.cloud.gateway.filter.factory.AddResponseHeaderGatewayFilterFactory;
import org.springframework.cloud.gateway.filter.factory.DedupeResponseHeaderGatewayFilterFactory;
import org.springframework.cloud.gateway.filter.factory.GatewayFilterFactory;
import org.springframework.cloud.gateway.filter.factory.MapRequestHeaderGatewayFilterFactory;
import org.springframework.cloud.gateway.filter.factory.PrefixPathGatewayFilterFactory;
import org.springframework.cloud.gateway.filter.factory.PreserveHostHeaderGatewayFilterFactory;
import org.springframework.cloud.gateway.filter.factory.RedirectToGatewayFilterFactory;
import org.springframework.cloud.gateway.filter.factory.RemoveRequestHeaderGatewayFilterFactory;
import org.springframework.cloud.gateway.filter.factory.RemoveRequestParameterGatewayFilterFactory;
import org.springframework.cloud.gateway.filter.factory.RemoveResponseHeaderGatewayFilterFactory;
import org.springframework.cloud.gateway.filter.factory.RequestHeaderSizeGatewayFilterFactory;
import org.springframework.cloud.gateway.filter.factory.RequestHeaderToRequestUriGatewayFilterFactory;
import org.springframework.cloud.gateway.filter.factory.RequestRateLimiterGatewayFilterFactory;
import org.springframework.cloud.gateway.filter.factory.RequestSizeGatewayFilterFactory;
import org.springframework.cloud.gateway.filter.factory.RetryGatewayFilterFactory;
import org.springframework.cloud.gateway.filter.factory.RewriteLocationResponseHeaderGatewayFilterFactory;
import org.springframework.cloud.gateway.filter.factory.RewritePathGatewayFilterFactory;
import org.springframework.cloud.gateway.filter.factory.RewriteResponseHeaderGatewayFilterFactory;
import org.springframework.cloud.gateway.filter.factory.SaveSessionGatewayFilterFactory;
import org.springframework.cloud.gateway.filter.factory.SecureHeadersGatewayFilterFactory;
import org.springframework.cloud.gateway.filter.factory.SecureHeadersProperties;
import org.springframework.cloud.gateway.filter.factory.SetPathGatewayFilterFactory;
import org.springframework.cloud.gateway.filter.factory.SetRequestHeaderGatewayFilterFactory;
import org.springframework.cloud.gateway.filter.factory.SetRequestHostHeaderGatewayFilterFactory;
import org.springframework.cloud.gateway.filter.factory.SetResponseHeaderGatewayFilterFactory;
import org.springframework.cloud.gateway.filter.factory.SetStatusGatewayFilterFactory;
import org.springframework.cloud.gateway.filter.factory.StripPrefixGatewayFilterFactory;
import org.springframework.cloud.gateway.filter.factory.TokenRelayGatewayFilterFactory;
import org.springframework.cloud.gateway.filter.factory.rewrite.GzipMessageBodyResolver;
import org.springframework.cloud.gateway.filter.factory.rewrite.MessageBodyDecoder;
import org.springframework.cloud.gateway.filter.factory.rewrite.MessageBodyEncoder;
import org.springframework.cloud.gateway.filter.factory.rewrite.ModifyRequestBodyGatewayFilterFactory;
import org.springframework.cloud.gateway.filter.factory.rewrite.ModifyResponseBodyGatewayFilterFactory;
import org.springframework.cloud.gateway.filter.headers.ForwardedHeadersFilter;
import org.springframework.cloud.gateway.filter.headers.HttpHeadersFilter;
import org.springframework.cloud.gateway.filter.headers.RemoveHopByHopHeadersFilter;
import org.springframework.cloud.gateway.filter.headers.XForwardedHeadersFilter;
import org.springframework.cloud.gateway.filter.ratelimit.KeyResolver;
import org.springframework.cloud.gateway.filter.ratelimit.PrincipalNameKeyResolver;
import org.springframework.cloud.gateway.filter.ratelimit.RateLimiter;
import org.springframework.cloud.gateway.handler.FilteringWebHandler;
import org.springframework.cloud.gateway.handler.RoutePredicateHandlerMapping;
import org.springframework.cloud.gateway.handler.predicate.AfterRoutePredicateFactory;
import org.springframework.cloud.gateway.handler.predicate.BeforeRoutePredicateFactory;
import org.springframework.cloud.gateway.handler.predicate.BetweenRoutePredicateFactory;
import org.springframework.cloud.gateway.handler.predicate.CloudFoundryRouteServiceRoutePredicateFactory;
import org.springframework.cloud.gateway.handler.predicate.CookieRoutePredicateFactory;
import org.springframework.cloud.gateway.handler.predicate.HeaderRoutePredicateFactory;
import org.springframework.cloud.gateway.handler.predicate.HostRoutePredicateFactory;
import org.springframework.cloud.gateway.handler.predicate.MethodRoutePredicateFactory;
import org.springframework.cloud.gateway.handler.predicate.PathRoutePredicateFactory;
import org.springframework.cloud.gateway.handler.predicate.QueryRoutePredicateFactory;
import org.springframework.cloud.gateway.handler.predicate.ReadBodyRoutePredicateFactory;
import org.springframework.cloud.gateway.handler.predicate.RemoteAddrRoutePredicateFactory;
import org.springframework.cloud.gateway.handler.predicate.RoutePredicateFactory;
import org.springframework.cloud.gateway.handler.predicate.WeightRoutePredicateFactory;
import org.springframework.cloud.gateway.route.CachingRouteLocator;
import org.springframework.cloud.gateway.route.CompositeRouteDefinitionLocator;
import org.springframework.cloud.gateway.route.CompositeRouteLocator;
import org.springframework.cloud.gateway.route.InMemoryRouteDefinitionRepository;
import org.springframework.cloud.gateway.route.RouteDefinitionLocator;
import org.springframework.cloud.gateway.route.RouteDefinitionRepository;
import org.springframework.cloud.gateway.route.RouteDefinitionRouteLocator;
import org.springframework.cloud.gateway.route.RouteDefinitionWriter;
import org.springframework.cloud.gateway.route.RouteLocator;
import org.springframework.cloud.gateway.route.RouteRefreshListener;
import org.springframework.cloud.gateway.route.builder.RouteLocatorBuilder;
import org.springframework.cloud.gateway.support.ConfigurationService;
import org.springframework.cloud.gateway.support.StringToZonedDateTimeConverter;
import org.springframework.context.ApplicationEventPublisher;
import org.springframework.context.ConfigurableApplicationContext;
import org.springframework.context.annotation.Bean;
import org.springframework.context.annotation.Conditional;
import org.springframework.context.annotation.Configuration;
import org.springframework.context.annotation.DependsOn;
import org.springframework.context.annotation.Primary;
import org.springframework.core.annotation.AnnotationAwareOrderComparator;
import org.springframework.core.convert.ConversionService;
import org.springframework.core.env.Environment;
import org.springframework.http.codec.ServerCodecConfigurer;
import org.springframework.security.oauth2.client.OAuth2AuthorizedClient;
import org.springframework.security.oauth2.client.ReactiveOAuth2AuthorizedClientManager;
import org.springframework.security.web.server.SecurityWebFilterChain;
import org.springframework.util.CollectionUtils;
import org.springframework.util.StringUtils;
import org.springframework.validation.Validator;
import org.springframework.web.reactive.DispatcherHandler;
import org.springframework.web.reactive.socket.client.ReactorNettyWebSocketClient;
import org.springframework.web.reactive.socket.client.WebSocketClient;
import org.springframework.web.reactive.socket.server.RequestUpgradeStrategy;
import org.springframework.web.reactive.socket.server.WebSocketService;
import org.springframework.web.reactive.socket.server.support.HandshakeWebSocketService;
import org.springframework.web.reactive.socket.server.upgrade.ReactorNettyRequestUpgradeStrategy;

import static org.springframework.cloud.gateway.config.HttpClientProperties.Pool.PoolType.DISABLED;
import static org.springframework.cloud.gateway.config.HttpClientProperties.Pool.PoolType.FIXED;

/**
 * @author Spencer Gibb
 * @author Ziemowit Stolarczyk
 * @author Mete Alpaslan Katırcıoğlu
 */
@Configuration(proxyBeanMethods = false)
@ConditionalOnProperty(name = "spring.cloud.gateway.enabled", matchIfMissing = true)
@EnableConfigurationProperties
@AutoConfigureBefore({ HttpHandlerAutoConfiguration.class, WebFluxAutoConfiguration.class })
@AutoConfigureAfter({ GatewayReactiveLoadBalancerClientAutoConfiguration.class,
		GatewayClassPathWarningAutoConfiguration.class })
@ConditionalOnClass(DispatcherHandler.class)
public class GatewayAutoConfiguration {

	@Bean
	public StringToZonedDateTimeConverter stringToZonedDateTimeConverter() {
		return new StringToZonedDateTimeConverter();
	}

	@Bean
	public RouteLocatorBuilder routeLocatorBuilder(ConfigurableApplicationContext context) {
		return new RouteLocatorBuilder(context);
	}

	@Bean
	@ConditionalOnMissingBean
	public PropertiesRouteDefinitionLocator propertiesRouteDefinitionLocator(GatewayProperties properties) {
		return new PropertiesRouteDefinitionLocator(properties);
	}

	@Bean
	@ConditionalOnMissingBean(RouteDefinitionRepository.class)
	public InMemoryRouteDefinitionRepository inMemoryRouteDefinitionRepository() {
		return new InMemoryRouteDefinitionRepository();
	}

	@Bean
	@Primary
	public RouteDefinitionLocator routeDefinitionLocator(List<RouteDefinitionLocator> routeDefinitionLocators) {
		return new CompositeRouteDefinitionLocator(Flux.fromIterable(routeDefinitionLocators));
	}

	@Bean
	public ConfigurationService gatewayConfigurationService(BeanFactory beanFactory,
			@Qualifier("webFluxConversionService") ObjectProvider<ConversionService> conversionService,
			ObjectProvider<Validator> validator) {
		return new ConfigurationService(beanFactory, conversionService, validator);
	}

	@Bean
	public RouteLocator routeDefinitionRouteLocator(GatewayProperties properties,
			List<GatewayFilterFactory> gatewayFilters, List<RoutePredicateFactory> predicates,
			RouteDefinitionLocator routeDefinitionLocator, ConfigurationService configurationService) {
		return new RouteDefinitionRouteLocator(routeDefinitionLocator, predicates, gatewayFilters, properties,
				configurationService);
	}

	@Bean
	@Primary
	@ConditionalOnMissingBean(name = "cachedCompositeRouteLocator")
	// TODO: property to disable composite?
	public RouteLocator cachedCompositeRouteLocator(List<RouteLocator> routeLocators) {
		return new CachingRouteLocator(new CompositeRouteLocator(Flux.fromIterable(routeLocators)));
	}

	@Bean
	@ConditionalOnClass(name = "org.springframework.cloud.client.discovery.event.HeartbeatMonitor")
	public RouteRefreshListener routeRefreshListener(ApplicationEventPublisher publisher) {
		return new RouteRefreshListener(publisher);
	}

	@Bean
	public FilteringWebHandler filteringWebHandler(List<GlobalFilter> globalFilters) {
		return new FilteringWebHandler(globalFilters);
	}

	@Bean
	public GlobalCorsProperties globalCorsProperties() {
		return new GlobalCorsProperties();
	}

	@Bean
	public RoutePredicateHandlerMapping routePredicateHandlerMapping(FilteringWebHandler webHandler,
			RouteLocator routeLocator, GlobalCorsProperties globalCorsProperties, Environment environment) {
		return new RoutePredicateHandlerMapping(webHandler, routeLocator, globalCorsProperties, environment);
	}

	@Bean
	public GatewayProperties gatewayProperties() {
		return new GatewayProperties();
	}

	// ConfigurationProperty beans

	@Bean
	public SecureHeadersProperties secureHeadersProperties() {
		return new SecureHeadersProperties();
	}

	@Bean
	@ConditionalOnProperty(name = "spring.cloud.gateway.forwarded.enabled", matchIfMissing = true)
	public ForwardedHeadersFilter forwardedHeadersFilter() {
		return new ForwardedHeadersFilter();
	}

	// HttpHeaderFilter beans

	@Bean
	public RemoveHopByHopHeadersFilter removeHopByHopHeadersFilter() {
		return new RemoveHopByHopHeadersFilter();
	}

	@Bean
	@ConditionalOnProperty(name = "spring.cloud.gateway.x-forwarded.enabled", matchIfMissing = true)
	public XForwardedHeadersFilter xForwardedHeadersFilter() {
		return new XForwardedHeadersFilter();
	}

	// GlobalFilter beans

	@Bean
	@ConditionalOnEnabledGlobalFilter
	public AdaptCachedBodyGlobalFilter adaptCachedBodyGlobalFilter() {
		return new AdaptCachedBodyGlobalFilter();
	}

	@Bean
	@ConditionalOnEnabledGlobalFilter
	public RemoveCachedBodyFilter removeCachedBodyFilter() {
		return new RemoveCachedBodyFilter();
	}

	@Bean
	@ConditionalOnEnabledGlobalFilter
	public RouteToRequestUrlFilter routeToRequestUrlFilter() {
		return new RouteToRequestUrlFilter();
	}

	@Bean
	@ConditionalOnEnabledGlobalFilter
	public ForwardRoutingFilter forwardRoutingFilter(ObjectProvider<DispatcherHandler> dispatcherHandler) {
		return new ForwardRoutingFilter(dispatcherHandler);
	}

	@Bean
	@ConditionalOnEnabledGlobalFilter
	public ForwardPathFilter forwardPathFilter() {
		return new ForwardPathFilter();
	}

	@Bean
	@ConditionalOnEnabledGlobalFilter(WebsocketRoutingFilter.class)
	public WebSocketService webSocketService(RequestUpgradeStrategy requestUpgradeStrategy) {
		return new HandshakeWebSocketService(requestUpgradeStrategy);
	}

	@Bean
	@ConditionalOnEnabledGlobalFilter
	public WebsocketRoutingFilter websocketRoutingFilter(WebSocketClient webSocketClient,
			WebSocketService webSocketService, ObjectProvider<List<HttpHeadersFilter>> headersFilters) {
		return new WebsocketRoutingFilter(webSocketClient, webSocketService, headersFilters);
	}

	@Bean
	@ConditionalOnEnabledPredicate(WeightRoutePredicateFactory.class)
	public WeightCalculatorWebFilter weightCalculatorWebFilter(ConfigurationService configurationService,
			ObjectProvider<RouteLocator> routeLocator) {
		return new WeightCalculatorWebFilter(routeLocator, configurationService);
	}

	// Predicate Factory beans

	@Bean
	@ConditionalOnEnabledPredicate
	public AfterRoutePredicateFactory afterRoutePredicateFactory() {
		return new AfterRoutePredicateFactory();
	}

	@Bean
	@ConditionalOnEnabledPredicate
	public BeforeRoutePredicateFactory beforeRoutePredicateFactory() {
		return new BeforeRoutePredicateFactory();
	}

	@Bean
	@ConditionalOnEnabledPredicate
	public BetweenRoutePredicateFactory betweenRoutePredicateFactory() {
		return new BetweenRoutePredicateFactory();
	}

	@Bean
	@ConditionalOnEnabledPredicate
	public CookieRoutePredicateFactory cookieRoutePredicateFactory() {
		return new CookieRoutePredicateFactory();
	}

	@Bean
	@ConditionalOnEnabledPredicate
	public HeaderRoutePredicateFactory headerRoutePredicateFactory() {
		return new HeaderRoutePredicateFactory();
	}

	@Bean
	@ConditionalOnEnabledPredicate
	public HostRoutePredicateFactory hostRoutePredicateFactory() {
		return new HostRoutePredicateFactory();
	}

	@Bean
	@ConditionalOnEnabledPredicate
	public MethodRoutePredicateFactory methodRoutePredicateFactory() {
		return new MethodRoutePredicateFactory();
	}

	@Bean
	@ConditionalOnEnabledPredicate
	public PathRoutePredicateFactory pathRoutePredicateFactory() {
		return new PathRoutePredicateFactory();
	}

	@Bean
	@ConditionalOnEnabledPredicate
	public QueryRoutePredicateFactory queryRoutePredicateFactory() {
		return new QueryRoutePredicateFactory();
	}

	@Bean
	@ConditionalOnEnabledPredicate
	public ReadBodyRoutePredicateFactory readBodyPredicateFactory(ServerCodecConfigurer codecConfigurer) {
		return new ReadBodyRoutePredicateFactory(codecConfigurer.getReaders());
	}

	@Bean
	@ConditionalOnEnabledPredicate
	public RemoteAddrRoutePredicateFactory remoteAddrRoutePredicateFactory() {
		return new RemoteAddrRoutePredicateFactory();
	}

	@Bean
	@DependsOn("weightCalculatorWebFilter")
	@ConditionalOnEnabledPredicate
	public WeightRoutePredicateFactory weightRoutePredicateFactory() {
		return new WeightRoutePredicateFactory();
	}

	@Bean
	@ConditionalOnEnabledPredicate
	public CloudFoundryRouteServiceRoutePredicateFactory cloudFoundryRouteServiceRoutePredicateFactory() {
		return new CloudFoundryRouteServiceRoutePredicateFactory();
	}

	// GatewayFilter Factory beans

	@Bean
	@ConditionalOnEnabledFilter
	public AddRequestHeaderGatewayFilterFactory addRequestHeaderGatewayFilterFactory() {
		return new AddRequestHeaderGatewayFilterFactory();
	}

	@Bean
	@ConditionalOnEnabledFilter
	public MapRequestHeaderGatewayFilterFactory mapRequestHeaderGatewayFilterFactory() {
		return new MapRequestHeaderGatewayFilterFactory();
	}

	@Bean
	@ConditionalOnEnabledFilter
	public AddRequestParameterGatewayFilterFactory addRequestParameterGatewayFilterFactory() {
		return new AddRequestParameterGatewayFilterFactory();
	}

	@Bean
	@ConditionalOnEnabledFilter
	public AddResponseHeaderGatewayFilterFactory addResponseHeaderGatewayFilterFactory() {
		return new AddResponseHeaderGatewayFilterFactory();
	}

	@Bean
	@ConditionalOnEnabledFilter
	public ModifyRequestBodyGatewayFilterFactory modifyRequestBodyGatewayFilterFactory(
			ServerCodecConfigurer codecConfigurer) {
		return new ModifyRequestBodyGatewayFilterFactory(codecConfigurer.getReaders());
	}

	@Bean
	@ConditionalOnEnabledFilter
	public DedupeResponseHeaderGatewayFilterFactory dedupeResponseHeaderGatewayFilterFactory() {
		return new DedupeResponseHeaderGatewayFilterFactory();
	}

	@Bean
	@ConditionalOnEnabledFilter
	public ModifyResponseBodyGatewayFilterFactory modifyResponseBodyGatewayFilterFactory(
			ServerCodecConfigurer codecConfigurer, Set<MessageBodyDecoder> bodyDecoders,
			Set<MessageBodyEncoder> bodyEncoders) {
		return new ModifyResponseBodyGatewayFilterFactory(codecConfigurer.getReaders(), bodyDecoders, bodyEncoders);
	}

	@Bean
	@ConditionalOnEnabledFilter
	public PrefixPathGatewayFilterFactory prefixPathGatewayFilterFactory() {
		return new PrefixPathGatewayFilterFactory();
	}

	@Bean
	@ConditionalOnEnabledFilter
	public PreserveHostHeaderGatewayFilterFactory preserveHostHeaderGatewayFilterFactory() {
		return new PreserveHostHeaderGatewayFilterFactory();
	}

	@Bean
	@ConditionalOnEnabledFilter
	public RedirectToGatewayFilterFactory redirectToGatewayFilterFactory() {
		return new RedirectToGatewayFilterFactory();
	}

	@Bean
	@ConditionalOnEnabledFilter
	public RemoveRequestHeaderGatewayFilterFactory removeRequestHeaderGatewayFilterFactory() {
		return new RemoveRequestHeaderGatewayFilterFactory();
	}

	@Bean
	@ConditionalOnEnabledFilter
	public RemoveRequestParameterGatewayFilterFactory removeRequestParameterGatewayFilterFactory() {
		return new RemoveRequestParameterGatewayFilterFactory();
	}

	@Bean
	@ConditionalOnEnabledFilter
	public RemoveResponseHeaderGatewayFilterFactory removeResponseHeaderGatewayFilterFactory() {
		return new RemoveResponseHeaderGatewayFilterFactory();
	}

	@Bean(name = PrincipalNameKeyResolver.BEAN_NAME)
	@ConditionalOnBean(RateLimiter.class)
	@ConditionalOnMissingBean(KeyResolver.class)
	@ConditionalOnEnabledFilter(RequestRateLimiterGatewayFilterFactory.class)
	public PrincipalNameKeyResolver principalNameKeyResolver() {
		return new PrincipalNameKeyResolver();
	}

	@Bean
	@ConditionalOnBean({ RateLimiter.class, KeyResolver.class })
	@ConditionalOnEnabledFilter
	public RequestRateLimiterGatewayFilterFactory requestRateLimiterGatewayFilterFactory(RateLimiter rateLimiter,
			KeyResolver resolver) {
		return new RequestRateLimiterGatewayFilterFactory(rateLimiter, resolver);
	}

	@Bean
	@ConditionalOnEnabledFilter
	public RewritePathGatewayFilterFactory rewritePathGatewayFilterFactory() {
		return new RewritePathGatewayFilterFactory();
	}

	@Bean
	@ConditionalOnEnabledFilter
	public RetryGatewayFilterFactory retryGatewayFilterFactory() {
		return new RetryGatewayFilterFactory();
	}

	@Bean
	@ConditionalOnEnabledFilter
	public SetPathGatewayFilterFactory setPathGatewayFilterFactory() {
		return new SetPathGatewayFilterFactory();
	}

	@Bean
	@ConditionalOnEnabledFilter
	public SecureHeadersGatewayFilterFactory secureHeadersGatewayFilterFactory(SecureHeadersProperties properties) {
		return new SecureHeadersGatewayFilterFactory(properties);
	}

	@Bean
	@ConditionalOnEnabledFilter
	public SetRequestHeaderGatewayFilterFactory setRequestHeaderGatewayFilterFactory() {
		return new SetRequestHeaderGatewayFilterFactory();
	}

	@Bean
	@ConditionalOnEnabledFilter
	public SetRequestHostHeaderGatewayFilterFactory setRequestHostHeaderGatewayFilterFactory() {
		return new SetRequestHostHeaderGatewayFilterFactory();
	}

	@Bean
	@ConditionalOnEnabledFilter
	public SetResponseHeaderGatewayFilterFactory setResponseHeaderGatewayFilterFactory() {
		return new SetResponseHeaderGatewayFilterFactory();
	}

	@Bean
	@ConditionalOnEnabledFilter
	public RewriteResponseHeaderGatewayFilterFactory rewriteResponseHeaderGatewayFilterFactory() {
		return new RewriteResponseHeaderGatewayFilterFactory();
	}

	@Bean
	@ConditionalOnEnabledFilter
	public RewriteLocationResponseHeaderGatewayFilterFactory rewriteLocationResponseHeaderGatewayFilterFactory() {
		return new RewriteLocationResponseHeaderGatewayFilterFactory();
	}

	@Bean
	@ConditionalOnEnabledFilter
	public SetStatusGatewayFilterFactory setStatusGatewayFilterFactory() {
		return new SetStatusGatewayFilterFactory();
	}

	@Bean
	@ConditionalOnEnabledFilter
	public SaveSessionGatewayFilterFactory saveSessionGatewayFilterFactory() {
		return new SaveSessionGatewayFilterFactory();
	}

	@Bean
	@ConditionalOnEnabledFilter
	public StripPrefixGatewayFilterFactory stripPrefixGatewayFilterFactory() {
		return new StripPrefixGatewayFilterFactory();
	}

	@Bean
	@ConditionalOnEnabledFilter
	public RequestHeaderToRequestUriGatewayFilterFactory requestHeaderToRequestUriGatewayFilterFactory() {
		return new RequestHeaderToRequestUriGatewayFilterFactory();
	}

	@Bean
	@ConditionalOnEnabledFilter
	public RequestSizeGatewayFilterFactory requestSizeGatewayFilterFactory() {
		return new RequestSizeGatewayFilterFactory();
	}

	@Bean
	@ConditionalOnEnabledFilter
	public RequestHeaderSizeGatewayFilterFactory requestHeaderSizeGatewayFilterFactory() {
		return new RequestHeaderSizeGatewayFilterFactory();
	}

	@Bean
	public GzipMessageBodyResolver gzipMessageBodyResolver() {
		return new GzipMessageBodyResolver();
	}

	@Configuration(proxyBeanMethods = false)
	@ConditionalOnClass(HttpClient.class)
	protected static class NettyConfiguration {

		protected final Log logger = LogFactory.getLog(getClass());

		@Bean
		@ConditionalOnProperty(name = "spring.cloud.gateway.httpserver.wiretap")
		public NettyWebServerFactoryCustomizer nettyServerWiretapCustomizer(Environment environment,
				ServerProperties serverProperties) {
			return new NettyWebServerFactoryCustomizer(environment, serverProperties) {
				@Override
				public void customize(NettyReactiveWebServerFactory factory) {
					factory.addServerCustomizers(httpServer -> httpServer.wiretap(true));
					super.customize(factory);
				}
			};
		}

		@Bean
		@ConditionalOnMissingBean
		public HttpClient gatewayHttpClient(HttpClientProperties properties, List<HttpClientCustomizer> customizers) {

			// configure pool resources
<<<<<<< HEAD
			HttpClientProperties.Pool pool = properties.getPool();

			ConnectionProvider connectionProvider;
			if (pool.getType() == DISABLED) {
				connectionProvider = ConnectionProvider.newConnection();
			}
			else if (pool.getType() == FIXED) {
				ConnectionProvider.Builder builder = ConnectionProvider.builder(pool.getName())
						.maxConnections(pool.getMaxConnections()).pendingAcquireMaxCount(-1)
						.pendingAcquireTimeout(Duration.ofMillis(pool.getAcquireTimeout()));
				if (pool.getMaxIdleTime() != null) {
					builder.maxIdleTime(pool.getMaxIdleTime());
				}
				if (pool.getMaxLifeTime() != null) {
					builder.maxLifeTime(pool.getMaxLifeTime());
				}
				connectionProvider = builder.build();
			}
			else {
				ConnectionProvider.Builder builder = ConnectionProvider.builder(pool.getName())
						.maxConnections(Integer.MAX_VALUE).pendingAcquireTimeout(Duration.ofMillis(0))
						.pendingAcquireMaxCount(-1);
				if (pool.getMaxIdleTime() != null) {
					builder.maxIdleTime(pool.getMaxIdleTime());
				}
				if (pool.getMaxLifeTime() != null) {
					builder.maxLifeTime(pool.getMaxLifeTime());
				}
				connectionProvider = builder.build();
			}
=======
			ConnectionProvider connectionProvider = buildConnectionProvider(properties);
>>>>>>> 9ed6ec08

			HttpClient httpClient = HttpClient.create(connectionProvider)
					// TODO: move customizations to HttpClientCustomizers
					.httpResponseDecoder(spec -> {
						if (properties.getMaxHeaderSize() != null) {
							// cast to int is ok, since @Max is Integer.MAX_VALUE
							spec.maxHeaderSize((int) properties.getMaxHeaderSize().toBytes());
						}
						if (properties.getMaxInitialLineLength() != null) {
							// cast to int is ok, since @Max is Integer.MAX_VALUE
							spec.maxInitialLineLength((int) properties.getMaxInitialLineLength().toBytes());
						}
						return spec;
					}).tcpConfiguration(tcpClient -> {

						if (properties.getConnectTimeout() != null) {
							tcpClient = tcpClient.option(ChannelOption.CONNECT_TIMEOUT_MILLIS,
									properties.getConnectTimeout());
						}

						// configure proxy if proxy host is set.
						HttpClientProperties.Proxy proxy = properties.getProxy();

						if (StringUtils.hasText(proxy.getHost())) {

							tcpClient = tcpClient.proxy(proxySpec -> {
								ProxyProvider.Builder builder = proxySpec.type(proxy.getType()).host(proxy.getHost());

								PropertyMapper map = PropertyMapper.get();

								map.from(proxy::getPort).whenNonNull().to(builder::port);
								map.from(proxy::getUsername).whenHasText().to(builder::username);
								map.from(proxy::getPassword).whenHasText()
										.to(password -> builder.password(s -> password));
								map.from(proxy::getNonProxyHostsPattern).whenHasText().to(builder::nonProxyHosts);
							});
						}
						return tcpClient;
					});

			HttpClientProperties.Ssl ssl = properties.getSsl();
			if ((ssl.getKeyStore() != null && ssl.getKeyStore().length() > 0)
					|| ssl.getTrustedX509CertificatesForTrustManager().length > 0 || ssl.isUseInsecureTrustManager()) {
				httpClient = httpClient.secure(sslContextSpec -> {
					// configure ssl
					SslContextBuilder sslContextBuilder = SslContextBuilder.forClient();

					X509Certificate[] trustedX509Certificates = ssl.getTrustedX509CertificatesForTrustManager();
					if (trustedX509Certificates.length > 0) {
						sslContextBuilder = sslContextBuilder.trustManager(trustedX509Certificates);
					}
					else if (ssl.isUseInsecureTrustManager()) {
						sslContextBuilder = sslContextBuilder.trustManager(InsecureTrustManagerFactory.INSTANCE);
					}

					try {
						sslContextBuilder = sslContextBuilder.keyManager(ssl.getKeyManagerFactory());
					}
					catch (Exception e) {
						logger.error(e);
					}

					sslContextSpec.sslContext(sslContextBuilder).defaultConfiguration(ssl.getDefaultConfigurationType())
							.handshakeTimeout(ssl.getHandshakeTimeout())
							.closeNotifyFlushTimeout(ssl.getCloseNotifyFlushTimeout())
							.closeNotifyReadTimeout(ssl.getCloseNotifyReadTimeout());
				});
			}

			if (properties.isWiretap()) {
				httpClient = httpClient.wiretap(true);
			}

			if (properties.isCompression()) {
				httpClient = httpClient.compress(true);
			}

			if (!CollectionUtils.isEmpty(customizers)) {
				customizers.sort(AnnotationAwareOrderComparator.INSTANCE);
				for (HttpClientCustomizer customizer : customizers) {
					httpClient = customizer.customize(httpClient);
				}
			}

			return httpClient;
		}

		private ConnectionProvider buildConnectionProvider(
				HttpClientProperties properties) {
			HttpClientProperties.Pool pool = properties.getPool();

			ConnectionProvider connectionProvider;
			if (pool.getType() == DISABLED) {
				connectionProvider = ConnectionProvider.newConnection();
			}
			else {
				// create either Fixed or Elastic pool
				ConnectionProvider.Builder builder = ConnectionProvider
						.builder(pool.getName());
				if (pool.getType() == FIXED) {
					builder.maxConnections(pool.getMaxConnections())
							.pendingAcquireMaxCount(-1).pendingAcquireTimeout(
									Duration.ofMillis(pool.getAcquireTimeout()));
				}
				else {
					// Elastic
					builder.maxConnections(Integer.MAX_VALUE)
							.pendingAcquireTimeout(Duration.ofMillis(0))
							.pendingAcquireMaxCount(-1);
				}

				if (pool.getMaxIdleTime() != null) {
					builder.maxIdleTime(pool.getMaxIdleTime());
				}
				if (pool.getMaxLifeTime() != null) {
					builder.maxLifeTime(pool.getMaxLifeTime());
				}
				builder.evictInBackground(pool.getEvictionInterval());
				connectionProvider = builder.build();
			}
			return connectionProvider;
		}

		@Bean
		public HttpClientProperties httpClientProperties() {
			return new HttpClientProperties();
		}

		@Bean
		@ConditionalOnEnabledGlobalFilter
		public NettyRoutingFilter routingFilter(HttpClient httpClient,
				ObjectProvider<List<HttpHeadersFilter>> headersFilters, HttpClientProperties properties) {
			return new NettyRoutingFilter(httpClient, headersFilters, properties);
		}

		@Bean
		@ConditionalOnEnabledGlobalFilter(NettyRoutingFilter.class)
		public NettyWriteResponseFilter nettyWriteResponseFilter(GatewayProperties properties) {
			return new NettyWriteResponseFilter(properties.getStreamingMediaTypes());
		}

		@Bean
		@ConditionalOnEnabledGlobalFilter(WebsocketRoutingFilter.class)
		public ReactorNettyWebSocketClient reactorNettyWebSocketClient(HttpClientProperties properties,
				HttpClient httpClient) {
			WebsocketClientSpec.Builder builder = WebsocketClientSpec.builder()
					.handlePing(properties.getWebsocket().isProxyPing());
			if (properties.getWebsocket().getMaxFramePayloadLength() != null) {
				builder.maxFramePayloadLength(properties.getWebsocket().getMaxFramePayloadLength());
			}
			return new ReactorNettyWebSocketClient(httpClient, builder);
		}

		@Bean
		@ConditionalOnEnabledGlobalFilter(WebsocketRoutingFilter.class)
		public ReactorNettyRequestUpgradeStrategy reactorNettyRequestUpgradeStrategy(
				HttpClientProperties httpClientProperties) {

			Supplier<WebsocketServerSpec.Builder> builderSupplier = () -> {
				WebsocketServerSpec.Builder builder = WebsocketServerSpec.builder();
				HttpClientProperties.Websocket websocket = httpClientProperties.getWebsocket();
				PropertyMapper map = PropertyMapper.get();
				map.from(websocket::getMaxFramePayloadLength).whenNonNull().to(builder::maxFramePayloadLength);
				map.from(websocket::isProxyPing).to(builder::handlePing);
				return builder;
			};

			return new ReactorNettyRequestUpgradeStrategy(builderSupplier);
		}

	}

	@Configuration(proxyBeanMethods = false)
	@ConditionalOnClass(Health.class)
	protected static class GatewayActuatorConfiguration {

		@Bean
		@ConditionalOnProperty(name = "spring.cloud.gateway.actuator.verbose.enabled", matchIfMissing = true)
		@ConditionalOnAvailableEndpoint
		public GatewayControllerEndpoint gatewayControllerEndpoint(List<GlobalFilter> globalFilters,
				List<GatewayFilterFactory> gatewayFilters, List<RoutePredicateFactory> routePredicates,
				RouteDefinitionWriter routeDefinitionWriter, RouteLocator routeLocator,
				RouteDefinitionLocator routeDefinitionLocator) {
			return new GatewayControllerEndpoint(globalFilters, gatewayFilters, routePredicates, routeDefinitionWriter,
					routeLocator, routeDefinitionLocator);
		}

		@Bean
		@Conditional(OnVerboseDisabledCondition.class)
		@ConditionalOnAvailableEndpoint
		public GatewayLegacyControllerEndpoint gatewayLegacyControllerEndpoint(
				RouteDefinitionLocator routeDefinitionLocator, List<GlobalFilter> globalFilters,
				List<GatewayFilterFactory> gatewayFilters, List<RoutePredicateFactory> routePredicates,
				RouteDefinitionWriter routeDefinitionWriter, RouteLocator routeLocator) {
			return new GatewayLegacyControllerEndpoint(routeDefinitionLocator, globalFilters, gatewayFilters,
					routePredicates, routeDefinitionWriter, routeLocator);
		}

	}

	private static class OnVerboseDisabledCondition extends NoneNestedConditions {

		OnVerboseDisabledCondition() {
			super(ConfigurationPhase.REGISTER_BEAN);
		}

		@ConditionalOnProperty(name = "spring.cloud.gateway.actuator.verbose.enabled", matchIfMissing = true)
		static class VerboseDisabled {

		}

	}

	@Configuration(proxyBeanMethods = false)
	@ConditionalOnProperty(name = "spring.cloud.gateway.enabled", matchIfMissing = true)
	@ConditionalOnClass({ OAuth2AuthorizedClient.class, SecurityWebFilterChain.class, SecurityProperties.class })
	@ConditionalOnEnabledFilter(TokenRelayGatewayFilterFactory.class)
	protected static class TokenRelayConfiguration {

		@Bean
		public TokenRelayGatewayFilterFactory tokenRelayGatewayFilterFactory(
				ObjectProvider<ReactiveOAuth2AuthorizedClientManager> clientManager) {
			return new TokenRelayGatewayFilterFactory(clientManager);
		}

	}

}<|MERGE_RESOLUTION|>--- conflicted
+++ resolved
@@ -637,40 +637,7 @@
 		public HttpClient gatewayHttpClient(HttpClientProperties properties, List<HttpClientCustomizer> customizers) {
 
 			// configure pool resources
-<<<<<<< HEAD
-			HttpClientProperties.Pool pool = properties.getPool();
-
-			ConnectionProvider connectionProvider;
-			if (pool.getType() == DISABLED) {
-				connectionProvider = ConnectionProvider.newConnection();
-			}
-			else if (pool.getType() == FIXED) {
-				ConnectionProvider.Builder builder = ConnectionProvider.builder(pool.getName())
-						.maxConnections(pool.getMaxConnections()).pendingAcquireMaxCount(-1)
-						.pendingAcquireTimeout(Duration.ofMillis(pool.getAcquireTimeout()));
-				if (pool.getMaxIdleTime() != null) {
-					builder.maxIdleTime(pool.getMaxIdleTime());
-				}
-				if (pool.getMaxLifeTime() != null) {
-					builder.maxLifeTime(pool.getMaxLifeTime());
-				}
-				connectionProvider = builder.build();
-			}
-			else {
-				ConnectionProvider.Builder builder = ConnectionProvider.builder(pool.getName())
-						.maxConnections(Integer.MAX_VALUE).pendingAcquireTimeout(Duration.ofMillis(0))
-						.pendingAcquireMaxCount(-1);
-				if (pool.getMaxIdleTime() != null) {
-					builder.maxIdleTime(pool.getMaxIdleTime());
-				}
-				if (pool.getMaxLifeTime() != null) {
-					builder.maxLifeTime(pool.getMaxLifeTime());
-				}
-				connectionProvider = builder.build();
-			}
-=======
 			ConnectionProvider connectionProvider = buildConnectionProvider(properties);
->>>>>>> 9ed6ec08
 
 			HttpClient httpClient = HttpClient.create(connectionProvider)
 					// TODO: move customizations to HttpClientCustomizers
