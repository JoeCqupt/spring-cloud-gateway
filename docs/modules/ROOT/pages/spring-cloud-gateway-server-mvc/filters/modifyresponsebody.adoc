--- conflicted
+++ resolved
@@ -7,7 +7,6 @@
 
 The following listing shows how to modify a response body  filter:
 
-<<<<<<< HEAD
 [source,java]
 ----
 @Bean
@@ -20,8 +19,6 @@
 			.build();
 }
 ----
-=======
->>>>>>> 55b3cd0c
 .GatewaySampleApplication.java
 [source,java]
 ----
@@ -36,13 +33,6 @@
 class RouteConfiguration {
 
     @Bean
-<<<<<<< HEAD
-    public RouterFunction<ServerResponse> gatewayRouterFunctionsAddReqHeader() {
-		return route("rewrite_request_obj")
-                .route(host("*.rewriterequestobj.org"), http("https://example.org"))
-					.before(modifyResponseBody(String.class, String.class, MediaType.APPLICATION_JSON_VALUE, (request, response, s) -> s.toUpperCase()))
-					.build();
-=======
     public RouterFunction<ServerResponse> gatewayRouterFunctionsModifyResponseBody() {
         return route("modify_response_bodu")
             .route(host("*.modifyresponsebodu.org"), http())
@@ -50,7 +40,6 @@
             .after(modifyResponseBody(String.class, String.class, MediaType.APPLICATION_JSON_VALUE,
                     (request, s) -> s.toUpperCase()))
             .build();
->>>>>>> 55b3cd0c
     }
 
 }
